import networkx as nx # type: ignore
from onos_api import OnosApi
import time

class Router():
    def __init__(self, onos_ip=None, port=None):
        self.hosts = None
        self.switches = None
        self.links = None
        self.api = OnosApi(onos_ip, port)
        self.update()

    def update(self):
        self.hosts = self.api.get_hosts()
        self.switches = self.api.get_switches()
        self.links = self.api.get_links()

    def find_port(self, src, dst):
        """
        Returns the port that connects switch src to device dst

        Args:
            src (str): e.g., "of:0000000000000001"
            dst (str): e.g., "of:0000000000000002" or "00:00:00:00:00:A1"
        """

        # if the link is beetween two switches
        for link in self.links:
            if link['src']['device'] == src and link['dst']['device'] == dst:
                return link['src']['port']
        
        # If the link is beetwween a switch and a host
        for host in self.hosts:
            if host['mac'] == dst and host['locations'][0]['elementId'] == src:
                return host['locations'][0]['port']

        return None

    def build_graph(self):
        G = nx.Graph()

        for switch in self.switches:
            G.add_node(switch)

        # Add host edges
        for host in self.hosts:
            switch = host['locations'][0]['elementId']
            G.add_node(host['mac'])                     # add host node (e.g., MAC)
            G.add_edge(host['mac'], switch)

        for link in self.links:
            G.add_edge(link['src']['device'], link['dst']['device'])

        return G

    def create_flow(self, from_hop, to_hop, final_dst):
        """
        Create a flow that goes from "from_hop" to "to_hop" when trying to reach "final_dst"

        Args:
            from_hop (str): Switch ID e.g. "of:0000000000000001"
            to_hop (str): Switch ID or MAC ADDR e.g. "of:0000000000000002" or "00:00:00:00:00:A1"
            final_dst (str): MAC ADDR e.g. "00:00:00:00:00:A1"
        """
        port = self.find_port(from_hop, to_hop)
        if port is None:
            print(f"ERRO: Porta não encontrada para {from_hop} -> {to_hop}")
            return
        
        status, msg = self.api.push_flow(from_hop, final_dst, port)

        if status != 201:
            raise Exeption(msg)
        #print(f"{status} -> {msg} for flow ({from_hop}, {to_hop}, {final_dst})")

    def install_all_routes(self):
        graph = self.build_graph()
        print(f"Instalando rotas para {len(self.hosts)} hosts descobertos...")

        for src in self.hosts:
            for tgt in self.hosts:
                source = src['mac']
                target = tgt['mac']

                if source == target:
                    continue

                try:
                    path = nx.shortest_path(graph, source=source, target=target)
                    
                    # Instala flows apenas nos switches do caminho
                    for i in range(len(path) - 1):
                        current = path[i]
                        next_hop = path[i+1]

                        # Só cria flow se o hop atual é um switch
                        if current in self.switches:
                            self.create_flow(from_hop=current, to_hop=next_hop, final_dst=target)
                            
                except nx.NetworkXNoPath:
                    print(f"Aviso: Não há caminho entre {source} e {target}")
                    continue

<<<<<<< HEAD
        print("Instalação de rotas concluída.")
=======
        for path in paths:
            final_dst = path[len(path) - 1]
            print(f"Creating path from {path[0]} to {final_dst}")
            for i in range(len(path) - 1):
                hop = path[i]
                next_hop = path[i+1]

                if hop not in self.switches:
                    continue

                self.create_flow(from_hop=hop, to_hop=next_hop, final_dst=final_dst)
>>>>>>> c4e9708a

def main():
    print("Installing routing intents for all host pairs...")
    start = time.time()
    router = Router()
    router.install_all_routes()
    total_time = time.time() - start
    print(f"Time spend to generate routs {total_time}")
    print("Done.")

if __name__ == "__main__":
    main()
<|MERGE_RESOLUTION|>--- conflicted
+++ resolved
@@ -100,22 +100,7 @@
                 except nx.NetworkXNoPath:
                     print(f"Aviso: Não há caminho entre {source} e {target}")
                     continue
-
-<<<<<<< HEAD
         print("Instalação de rotas concluída.")
-=======
-        for path in paths:
-            final_dst = path[len(path) - 1]
-            print(f"Creating path from {path[0]} to {final_dst}")
-            for i in range(len(path) - 1):
-                hop = path[i]
-                next_hop = path[i+1]
-
-                if hop not in self.switches:
-                    continue
-
-                self.create_flow(from_hop=hop, to_hop=next_hop, final_dst=final_dst)
->>>>>>> c4e9708a
 
 def main():
     print("Installing routing intents for all host pairs...")
