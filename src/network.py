--- conflicted
+++ resolved
@@ -19,11 +19,8 @@
 # Para resultados reproduzíveis, descomente a linha abaixo:
 random.seed(42)  # Use qualquer número inteiro
 
-<<<<<<< HEAD
-CONTROLERS = ["127.0.0.1"]
-
-=======
->>>>>>> c4e9708a
+CONTROLERS = ["172.17.0.2"]
+
 # Configurações para topologia GML
 MAX_BACKBONE_BW_GBPS = 10.0
 MIN_BACKBONE_BW_MBPS = 100.0  # Banda mínima entre switches (100 Mbps)
@@ -58,7 +55,6 @@
 class Tower( Topo ):
     def build( self ):
         spines = [
-<<<<<<< HEAD
             self.addSwitch('s1', dpid=make_dpid(1), protocols="OpenFlow13"),
             self.addSwitch('s2', dpid=make_dpid(2), protocols="OpenFlow13")
         ]
@@ -77,22 +73,6 @@
             for j in range(1, 6):
                 host = self.addHost(f'h{j + i * 5}')
                 self.addLink(host, leaf)
-=======
-            self.addSwitch( 's1' ),
-            self.addSwitch( 's2' )
-       ]
-
-        # Now create the leaf switches, their hosts and connect them together
-        for i in range(4):
-            sn = i + 1
-            leaf = self.addSwitch(f's1{sn}')
-            for spine in spines:
-                self.addLink(leaf, spine)
-
-            for j in range(5):
-                host = self.addHost(f'h{sn}{j+1}')
-                self.addLink( host, leaf )
->>>>>>> c4e9708a
 
 class GmlTopo(Topo):
     """
@@ -200,7 +180,7 @@
 
     # Usa TCLink para suportar parâmetros de rede (bandwidth e delay)
     net = Mininet(topo=topo, build=False, controller=None, ipBase='10.0.0.0/8', link=TCLink)
-    controllers = os.getenv('CONTROLERS', '127.0.0.1').split(',')
+    controllers = os.getenv('CONTROLERS', '172.17.0.2').split(',')
 
     # Adiciona múltiplos controladores
     for i, ip in enumerate(controllers):
@@ -209,10 +189,6 @@
         net.addController(c)
 
     net.build()
-<<<<<<< HEAD
-=======
-    #sleep(10)
->>>>>>> c4e9708a
     net.start()
 
     sleep(10)
