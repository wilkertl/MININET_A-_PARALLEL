--- conflicted
+++ resolved
@@ -1,14 +1,9 @@
-<<<<<<< HEAD
 from mininet.net import Mininet
 from mininet.topo import Topo
 from mininet.node import RemoteController
 from mininet.log import setLogLevel
 from threading import Lock
 from onos_api import OnosApi
-=======
-#!/usr/bin/python
-# -*- coding: utf-8 -*-
-
 import os
 import sys
 import math
@@ -20,7 +15,6 @@
 from mininet.link import TCLink
 from mininet.cli import CLI
 from mininet.log import setLogLevel, info, error
->>>>>>> 47a9350c
 from time import sleep
 
 CONTROLERS = ["172.17.0.5", "172.17.0.6", "172.17.0.7"]
@@ -47,30 +41,23 @@
         self.addLink(h1, s1)
         self.addLink(h2, s1)
 
-class Tower(Topo):
-    def build(self):
+class Tower( Topo ):
+    def build( self ):
         spines = [
-            self.addSwitch('s1', protocols="OpenFlow13"),
-            self.addSwitch('s2', protocols="OpenFlow13")
-        ]
+            self.addSwitch( 's1' ),
+            self.addSwitch( 's2' )
+       ]
 
-        self.addLink(spines[0], spines[1])
+        # Now create the leaf switches, their hosts and connect them together
+        for i in range(4):
+            sn = i + 1
+            leaf = self.addSwitch(f's1{sn}')
+            for spine in spines:
+                self.addLink(leaf, spine)
 
-        leafs = [
-            self.addSwitch('l1', protocols="OpenFlow13"),
-            self.addSwitch('l2', protocols="OpenFlow13"),
-            self.addSwitch('l3', protocols="OpenFlow13"),
-            self.addSwitch('l4', protocols="OpenFlow13")
-        ]
-
-        for i in range(len(leafs)):
-            leaf = leafs[i]
-            self.addLink(leaf, spines[0])
-            self.addLink(leaf, spines[1])
-
-            for j in range(1, 6):
-                host = self.addHost(f'h{j + i*5}')
-                self.addLink(host, leaf)
+            for j in range(5):
+                host = self.addHost(f'h{sn}{j+1}')
+                self.addLink( host, leaf )
 
 class GmlTopo(Topo):
     """
@@ -131,7 +118,6 @@
         net.addController(c)
 
     net.start()
-    sleep(1)
 
     sleep(10)
 
