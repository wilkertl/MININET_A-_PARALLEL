--- conflicted
+++ resolved
@@ -1,15 +1,3 @@
-<<<<<<< HEAD
-from mininet.net import Mininet
-from mininet.topo import Topo
-from mininet.node import RemoteController
-from mininet.log import setLogLevel
-from threading import Lock
-from onos_api import OnosApi
-=======
-#!/usr/bin/env python3
-# -*- coding: utf-8 -*-
-
->>>>>>> 8ebf225d
 import os
 import sys
 import math
@@ -23,14 +11,13 @@
 from mininet.log import setLogLevel, info, error
 from time import sleep
 from dotenv import load_dotenv
+from threading import Lock
 
 # Carrega variáveis do arquivo .env
 load_dotenv()
 
 # Para resultados reproduzíveis, descomente a linha abaixo:
 random.seed(42)  # Use qualquer número inteiro
-
-CONTROLERS = ["127.0.0.1"]
 
 # Configurações para topologia GML
 MAX_BACKBONE_BW_GBPS = 10.0
@@ -73,27 +60,9 @@
             for spine in spines:
                 self.addLink(leaf, spine)
 
-<<<<<<< HEAD
             for j in range(5):
                 host = self.addHost(f'h{sn}{j+1}')
                 self.addLink( host, leaf )
-=======
-        leafs = [
-            self.addSwitch('l1', protocols="OpenFlow13"),
-            self.addSwitch('l2', protocols="OpenFlow13"),
-            self.addSwitch('l3', protocols="OpenFlow13"),
-            self.addSwitch('l4', protocols="OpenFlow13")
-        ]
-
-        for i in range(len(leafs)):
-            leaf = leafs[i]
-            self.addLink(leaf, spines[0])
-            self.addLink(leaf, spines[1])
-
-            for j in range(1, 6):
-                host = self.addHost('h{}'.format(j + i*5))
-                self.addLink(host, leaf)
->>>>>>> 8ebf225d
 
 class GmlTopo(Topo):
     """
@@ -198,21 +167,19 @@
 
     # Usa TCLink para suportar parâmetros de rede (bandwidth e delay)
     net = Mininet(topo=topo, build=False, controller=None, ipBase='10.0.0.0/8', link=TCLink)
+    controllers = os.getenv('CONTROLERS', '127.0.0.1').split(',')
 
     # Adiciona múltiplos controladores
-    for i, ip in enumerate(CONTROLERS):
+    for i, ip in enumerate(controllers):
         name = "c{}".format(i)
         c = RemoteController(name, ip=ip, port=6653)
         net.addController(c)
 
     net.build()
-    sleep(10)
+    #sleep(10)
     net.start()
-<<<<<<< HEAD
-
-=======
->>>>>>> 8ebf225d
-    sleep(10)
+
+    #sleep(10)
 
     # Descobrindo todos os hosts
     for host in net.hosts:
@@ -222,7 +189,7 @@
     # Exibe informações da topologia após inicialização
     if hasattr(topo, 'edge_switches') and hasattr(topo, 'backbone_switches'):
         info("*** RESUMO DA TOPOLOGIA ***\n")
-        info("Controladores: {}\n".format(CONTROLERS))
+        info("Controladores: {}\n".format(controllers))
         info("Switches de BORDA: {}\n".format([s['name'] for s in topo.edge_switches]))
         info("Switches de BACKBONE: {}\n".format([s['name'] for s in topo.backbone_switches]))
         info("Total de hosts: {}\n".format(len(net.hosts)))
