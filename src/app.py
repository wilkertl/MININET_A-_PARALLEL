from itertools import permutations
from functools import partial
import random
from network import *
from router import Router
import re
from multiprocessing.dummy import Pool
from time import sleep
import threading
import os

def unique_host_pairs(hosts):
    random.shuffle(hosts)

    pairs = []
    for i in range(0, len(hosts) - 1, 2):
        pairs.append((hosts[i], hosts[i+1]))

    return pairs

class App():
    def __init__(self):
        self.net = None
        self.router = Router()
        self.api = self.router.api
        self.commands = [
            {"name": "help", "function": self.help},
            {"name": "exit", "function": self.exit_app},
            {"name": "simple_net", "function": self.simple_net},
            {"name": "tower_net", "function": self.tower_net},
            {"name": "gml_net", "function": self.gml_net},
            {"name": "ping_random", "function": self.ping_random},
            {"name": "ping_all", "function": self.ping_all},
            {"name": "iperf_random", "function": self.iperf_random},
            {"name": "create_routes", "function": self.create_routes},
            {"name": "traffic", "function": self.start_dummy_traffic},
            {"name": "clean_network", "function": self.clean_network},
            {"name": "create_routes", "function": self.create_routes}
        ]
        self.clean_network()
        

    def main_loop(self):
        print("""Type "help" to see a list of possible commands """)
        while True:
            cmd = input("A*> ")
            fun = self.get_function(cmd)

            if fun:
                fun()

    def get_function(self, cmd):
        for command in self.commands:
            if command["name"] == cmd:
                return command["function"]
            
        print(f"Command ({cmd}) not found.")
	
    def clean_network(self):
        self.api.delete_all_flows()

        if self.net:
            self.net.stop()

        self.net = None
        self.api.delete_inactive_devices()

    def simple_net(self):
        self.clean_network()
        self.net = run(SimpleTopo())

    def tower_net(self):
        self.clean_network()
        self.net = run(Tower())

    def gml_net(self):
        self.clean_network()
        gml_file = os.path.join(os.path.dirname(os.path.abspath(__file__)), 'brasil.gml')
        self.net = run(GmlTopo(gml_file=gml_file))

    def help(self):
        for cmd in self.commands:
            print(cmd["name"])

    def exit_app(self):
        self.clean_network()
        exit(0)

<<<<<<< HEAD
    def ping_all(self):
        if self.net:
            self.net.pingAll()
        else:
            print("Nenhuma rede ativa!")

    def create_routes(self):
        print("Criando rotas...")
=======
    def create_routes(self):
        print("Limpando flows existentes...")
        #self.api.delete_all_flows()
        print("Criando rotas completas...")
>>>>>>> c4e9708a
        self.router.update()
        self.router.install_all_routes()

    def ping_random(self):
        h1, h2 = random.sample(self.net.hosts, 2)
        pair = (h1, h2)

        results = self.net.ping(pair)
        print(results)
        return results

    def ping_all(self):
        self.net.pingAll()

    def iperf_random(self):
        h1, h2 = random.sample(self.net.hosts, 2)
        pair = (h1, h2)
        self.net.iperf(pair)
	
    def start_dummy_traffic(self):
        hosts = self.net.hosts[:]
        threads = []

        def worker(h1, h2):
            with h1.lock:
                h1.cmd(f"iperf -c {h2.IP()} -u -t 20 -b 1G")

        pairs = unique_host_pairs(hosts)

        for h1, h2 in pairs:
            t = threading.Thread(target=worker, args=(h1, h2))
            t.start()
            threads.append(t)

        for t in threads:
            t.join()

def main():
    app = App()
    app.main_loop()

if __name__ == '__main__':
    main()<|MERGE_RESOLUTION|>--- conflicted
+++ resolved
@@ -86,7 +86,6 @@
         self.clean_network()
         exit(0)
 
-<<<<<<< HEAD
     def ping_all(self):
         if self.net:
             self.net.pingAll()
@@ -94,13 +93,9 @@
             print("Nenhuma rede ativa!")
 
     def create_routes(self):
-        print("Criando rotas...")
-=======
-    def create_routes(self):
         print("Limpando flows existentes...")
         #self.api.delete_all_flows()
         print("Criando rotas completas...")
->>>>>>> c4e9708a
         self.router.update()
         self.router.install_all_routes()
 
