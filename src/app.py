from itertools import permutations
from functools import partial
import random
from network import *
from router import Router
<<<<<<< HEAD
import re
from multiprocessing.dummy import Pool
from time import sleep
import threading

def unique_host_pairs(hosts):
    random.shuffle(hosts)

    pairs = []
    for i in range(0, len(hosts) - 1, 2):
        pairs.append((hosts[i], hosts[i+1]))

    return pairs
=======
import os
>>>>>>> 47a9350c

class App():
    def __init__(self):
        self.net = None
        self.router = Router()
        self.api = self.router.api
        self.commands = [
            {"name": "help", "function": self.help},
            {"name": "exit", "function": self.exit_app},
            {"name": "simple_net", "function": self.simple_net},
            {"name": "tower_net", "function": self.tower_net},
<<<<<<< HEAD
            {"name": "ping_random", "function": self.ping_random},
            {"name": "ping_all", "function": self.ping_all},
            {"name": "iperf_random", "function": self.iperf_random},
            {"name": "iperf_all", "function": self.iperf_all},
            {"name": "create_routes", "function": self.create_routes},
            {"name": "traffic", "function": self.start_dummy_traffic},
=======
            {"name": "gml_net", "function": self.gml_net},
            {"name": "clean_network", "function": self.clean_network},
            {"name": "create_routes", "function": self.create_routes}
>>>>>>> 47a9350c
        ]

    def main_loop(self):
        print("""Type "help" to see a list of possible commands """)
        while True:
            cmd = input("A*> ")
            fun = self.get_function(cmd)

            if fun:
                fun()

    def get_function(self, cmd):
        for command in self.commands:
            if command["name"] == cmd:
                return command["function"]
            
        print(f"Command ({cmd}) not found.")
	
    def clean_network(self):
        self.api.delete_all_flows()

        if self.net:
            self.net.stop()

        self.net = None
        self.api.delete_inactive_devices()

    def simple_net(self):
        self.clean_network()
        self.net = run(SimpleTopo())

    def tower_net(self):
        self.clean_network()
        self.net = run(Tower())

    def gml_net(self):
        self.clean_network()
        gml_file = os.path.join(os.path.dirname(os.path.abspath(__file__)), 'tata_nld.gml')
        self.net = run(GmlTopo(gml_file=gml_file))

    def help(self):
        for cmd in self.commands:
            print(cmd["name"])

    def exit_app(self):
        self.clean_network()
        exit(0)

    def create_routes(self):
        self.router.update()
        self.router.install_all_routes()

    def ping_random(self):
        h1, h2 = random.sample(self.net.hosts, 2)
        pair = (h1, h2)

        results = self.net.ping(pair)
        print(results)
        return results

    def ping_all(self):
        self.net.pingAll()

    def iperf_random(self):
        h1, h2 = random.sample(self.net.hosts, 2)
        pair = (h1, h2)
        self.net.iperf(pair)

    def iperf_all(self):
        threads = []
        results = []
        pairs = unique_host_pairs(self.net.hosts)

        def worker(pair, net, results):
            h1, h2 = pair

            print(f"Lock {h1.name} and {h2.name}")
            #with h1.lock and h2.lock:
            result = net.iperf(pair)
            print(f"Free {h1.name} and {h2.name}")


            results.append(result)

        for pair in pairs:
            args = (pair, self.net, results)
            t = threading.Thread(target=worker, args=args)
            t.start()
            threads.append(t)

        for t in threads:
            t.join()

        for r in results:
            print(r)
	
    def start_dummy_traffic(self):
        hosts = self.net.hosts[:]
        threads = []

        def worker(h1, h2):
            h1.cmd(f"iperf -c {h2.IP()} -u -t 20 -b 1G")

        pairs = unique_host_pairs(hosts)

        for h1, h2 in pairs:
            t = threading.Thread(target=worker, args=(h1, h2))
            t.start()
            threads.append(t)

        for t in threads:
            t.join()

def main():
    app = App()
    app.main_loop()

if __name__ == '__main__':
    main()<|MERGE_RESOLUTION|>--- conflicted
+++ resolved
@@ -3,11 +3,11 @@
 import random
 from network import *
 from router import Router
-<<<<<<< HEAD
 import re
 from multiprocessing.dummy import Pool
 from time import sleep
 import threading
+import os
 
 def unique_host_pairs(hosts):
     random.shuffle(hosts)
@@ -17,9 +17,6 @@
         pairs.append((hosts[i], hosts[i+1]))
 
     return pairs
-=======
-import os
->>>>>>> 47a9350c
 
 class App():
     def __init__(self):
@@ -31,19 +28,17 @@
             {"name": "exit", "function": self.exit_app},
             {"name": "simple_net", "function": self.simple_net},
             {"name": "tower_net", "function": self.tower_net},
-<<<<<<< HEAD
             {"name": "ping_random", "function": self.ping_random},
             {"name": "ping_all", "function": self.ping_all},
             {"name": "iperf_random", "function": self.iperf_random},
-            {"name": "iperf_all", "function": self.iperf_all},
             {"name": "create_routes", "function": self.create_routes},
             {"name": "traffic", "function": self.start_dummy_traffic},
-=======
             {"name": "gml_net", "function": self.gml_net},
             {"name": "clean_network", "function": self.clean_network},
             {"name": "create_routes", "function": self.create_routes}
->>>>>>> 47a9350c
         ]
+        self.clean_network()
+        
 
     def main_loop(self):
         print("""Type "help" to see a list of possible commands """)
@@ -110,34 +105,6 @@
         h1, h2 = random.sample(self.net.hosts, 2)
         pair = (h1, h2)
         self.net.iperf(pair)
-
-    def iperf_all(self):
-        threads = []
-        results = []
-        pairs = unique_host_pairs(self.net.hosts)
-
-        def worker(pair, net, results):
-            h1, h2 = pair
-
-            print(f"Lock {h1.name} and {h2.name}")
-            #with h1.lock and h2.lock:
-            result = net.iperf(pair)
-            print(f"Free {h1.name} and {h2.name}")
-
-
-            results.append(result)
-
-        for pair in pairs:
-            args = (pair, self.net, results)
-            t = threading.Thread(target=worker, args=args)
-            t.start()
-            threads.append(t)
-
-        for t in threads:
-            t.join()
-
-        for r in results:
-            print(r)
 	
     def start_dummy_traffic(self):
         hosts = self.net.hosts[:]
